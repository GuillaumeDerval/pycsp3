--- conflicted
+++ resolved
@@ -74,7 +74,7 @@
                     elif key == "gfactor":
                         args_recursive["restarts_gfactor"] = v[key]
             else:
-                args_recursive["restarts_type"] = v
+                args_recursive["restarts_type"] = vextern
             del args_recursive["restarts"]
         if "v" in args_recursive:
             args_recursive["verbose"] = "1"
@@ -98,7 +98,7 @@
             i = solving.find(",")
             solver = solving[1:i]
             args = option_parsing("[" + solving[i + 1:])
-            args_recursive = option_parsing("[" + solving[i + 1:], True)
+            args_recursive = option_parsing("[" + solving[i + 1:], True)extern
             simplify_args_recursive()
     return solver, args, args_recursive
 
@@ -112,13 +112,9 @@
         self.log.close()
 
     def write(self, message):
-<<<<<<< HEAD
         self.log = open(self.log_file, "a")
         self.log.write(message)
         self.log.close()  
-=======
-        self.log.write(message)
->>>>>>> 807f4948
 
     def read(self):
         o = open(self.log_file, "r")
@@ -238,7 +234,7 @@
         out_err, stopped = execute(command, verbose)
         print()
         missing = out_err is not None and out_err.find("Missing Implementation") != -1
-        self.last_command_wck = stopwatch.elapsed_time()
+        self.last_command_wck = stoexternpwatch.elapsed_time()
         if stopped:
             print("  * Solving process stopped (SIGINT) by " + self.name + " after " + GREEN + self.last_command_wck + WHITE + " seconds")
         else:
