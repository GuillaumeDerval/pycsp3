--- conflicted
+++ resolved
@@ -129,12 +129,8 @@
             dict_simplified_options = simplify_args_recursive(dict_simplified_options)
             
         stopwatch = Stopwatch()
-<<<<<<< HEAD
-        args_solver = self.parse_options(string_options, dict_options, dict_simplified_options)
-=======
         solver_args = self.parse_general_options(string_options, dict_options, dict_simplified_options)
         solver_args += " " + dict_options["args"] if "args" in dict_options else ""
->>>>>>> 739e4e2a
         verbose = options.solve or "verbose" in dict_simplified_options
         command = self.command + " " + model + " " + solver_args
         if not verbose:
